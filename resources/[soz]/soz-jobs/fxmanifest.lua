--- conflicted
+++ resolved
@@ -4,11 +4,7 @@
 
 description "job entreprise et pole emploie"
 
-<<<<<<< HEAD
-shared_script {"config.lua", "config/jobs/*.lua"}
-=======
 shared_scripts {"config.lua", "config/jobs/*.lua"}
->>>>>>> fd1d4232
 
 client_script {
     "@PolyZone/client.lua",
@@ -16,12 +12,6 @@
     "@menuv/menuv.lua",
     "client/*.lua",
     "client/utils/*.lua",
-<<<<<<< HEAD
-    "client/utils/*.js",
-}
-
-server_script {"@oxmysql/lib/MySQL.lua", "server/*.lua", "stonk/server/*.lua"}
-=======
     "client/jobs/*.lua",
 }
 
@@ -34,6 +24,5 @@
     "server/objects.lua",
     "server/jobs/*.lua",
 }
->>>>>>> fd1d4232
 
 dependencies {"qb-target"}