--- conflicted
+++ resolved
@@ -71,11 +71,6 @@
         maxZ = 46.32,
     }, {options = callSociety("555-STONK"), distance = 2.5})
 
-<<<<<<< HEAD
-    exports["qb-target"]:AddBoxZone("bell:upw", vector3(598.27, 2772.33, 41.86), 0.4, 0.3,
-                                    {name = "bell:STONK", heading = 0, minZ = 41.12, maxZ = 42.02, debugPoly = true},
-                                    {options = callSociety("555-UPW"), distance = 2.5})
-=======
     exports["qb-target"]:AddBoxZone("bell:upw", vector3(598.25, 2772.34, 41.86), 0.3, 0.2, {
         name = "bell:upw",
         heading = 64,
@@ -89,7 +84,6 @@
         minZ = 41.71,
         maxZ = 41.91,
     }, {options = callSociety("555-PAWL"), distance = 2.5})
->>>>>>> 787f380c
 end)
 
 RegisterNetEvent("jobs:client:callSociety", function(data)
