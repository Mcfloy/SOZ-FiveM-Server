--- conflicted
+++ resolved
@@ -1,87 +1,3 @@
-<<<<<<< HEAD
-local QBCore = exports["qb-core"]:GetCoreObject()
-
-local PoleMenu = MenuV:CreateMenu(nil, "Le menu de métal", "menu_pole", "soz", "job-panel")
-
-local adsl_position = {x = 479.17, y = -107.53, z = 63.16}
-local livraison_position = {x = -424.06, y = -2789.62, z = 6.4}
-local pole_emploi_coords = vector3(236.53, -409.22, 47.92)
-
-QBCore.Functions.CreateBlip("pole_emploi_local", {name = "Pôle emploi", coords = pole_emploi_coords, sprite = 280, color = 2})
-
-exports["qb-target"]:AddBoxZone("pole emploi", vector3(236.46, -409.33, 47.92), 1, 1, {
-    name = "pole emploi",
-    heading = 0,
-    debugPoly = false,
-}, {
-    options = {
-        {
-            type = "client",
-            event = "jobs:pole:menu",
-            icon = "fas fa-sign-in-alt",
-            label = "information pôle emploi",
-            job = "unemployed",
-        },
-    },
-    distance = 2.5,
-})
-
-local function JobPosition(job, coords, sprite)
-    blip = AddBlipForCoord(coords.x, coords.y, coords.z)
-    SetBlipScale(blip, 1.0)
-    SetBlipSprite(blip, sprite)
-    SetBlipColour(blip, 32)
-    AddTextEntry(job, "commencer le job")
-    BeginTextCommandSetBlipName(job)
-    EndTextCommandSetBlipName(blip)
-    SetBlipCategory(blip, 2)
-end
-
-local function JobPanel(menu)
-    local adsl = menu:AddButton({
-        label = "job adsl",
-        description = "rendez vous au point sur votre gps pour commencez le job adsl"
-    })
-    local livraison = menu:AddButton({
-        label = "job de livraison",
-        description = "rendez vous au point sur votre gps pour commencez le job de livraison"
-    })
-    adsl:On("select", function()
-        if blip ~= nil then
-            destroyblip(blip)
-        end
-        JobPosition("adsl", adsl_position, 280)
-    end)
-    livraison:On("select", function()
-        if blip ~= nil then
-            destroyblip(blip)
-        end
-        JobPosition("livraison", livraison_position, 280)
-    end)
-end
-
-RegisterNetEvent("jobs:pole:menu", function()
-    if PoleMenu.IsOpen then
-        PoleMenu:Close()
-    else
-        PoleMenu:ClearItems()
-        JobPanel(PoleMenu)
-
-        PoleMenu:Open()
-    end
-end)
-
--- function general au job pole emploi
-
-function DeleteVehicule(vehicule)
-    SetEntityAsMissionEntity(vehicule, true, true)
-    DeleteVehicle(vehicule)
-end
-
-function destroyblip(blip)
-    RemoveBlip(blip)
-    blip = nil
-=======
 local QBCore = exports["qb-core"]:GetCoreObject()
 
 local PoleMenu = MenuV:CreateMenu(nil, "", "menu_pole", "soz", "job-panel")
@@ -169,5 +85,4 @@
 function destroyblip(blip)
     RemoveBlip(blip)
     blip = nil
->>>>>>> 2c044cff
 end