--- conflicted
+++ resolved
@@ -17,14 +17,11 @@
 }
 
 Config.SafeStorages = {
-<<<<<<< HEAD
-    ["safe_lspd"] = {label = "Coffre LSPD", owner = "lspd", position = vector3(622.45, -30.35, 90.51)},
-    ["safe_bcso"] = {label = "Coffre BCSO", owner = "bcso", position = vector3(1856.62, 3691.32, 38.12)},
     ["safe_stonk"] = {
         label = "Coffre Stonk Depository",
         owner = "cash-transfer",
         position = vector3(-13.98, -708.35, 45.99),
-=======
+    },
     ["safe_lspd"] = {
         label = "Coffre LSPD",
         owner = "lspd",
@@ -38,7 +35,6 @@
         position = vector3(1855.94, 3690.49, 37.75),
         size = vec2(1.0, 2.5),
         heading = 120.0,
->>>>>>> 2fbda4e4
     },
 }
 
