local QBCore = exports["qb-core"]:GetCoreObject()

local vehicles = {}
for k, voiture in pairs(QBCore.Shared.Vehicles) do
    vehicles[voiture["model"]] = voiture;
end

local function GetVehiclesByModels()
    return vehicles
end

exports("GetVehiclesByModels", GetVehiclesByModels)

local function GeneratePlate()
    local plate = QBCore.Shared.RandomInt(1) .. QBCore.Shared.RandomStr(2) .. QBCore.Shared.RandomInt(3) .. QBCore.Shared.RandomStr(2)
    local result = MySQL.Sync.fetchScalar("SELECT plate FROM player_vehicles WHERE plate = ?", {plate})
    if result then
        return GeneratePlate()
    else
        return plate:upper()
    end
end

QBCore.Functions.CreateCallback("soz-concess:server:getstock", function(source, cb, RpcCategorie)
    local vehiclestock = MySQL.Sync.fetchAll("SELECT * FROM concess_storage WHERE category = ?", {RpcCategorie})
    if vehiclestock[1] then
        cb(vehiclestock)
    end
end)

RegisterNetEvent("soz-concess:server:buyShowroomVehicle", function(concess, vehicle, displayname)
    local src = source
    local pData = QBCore.Functions.GetPlayer(src)
    local cid = pData.PlayerData.citizenid

    local qbVehicle = vehicles[displayname]
    if qbVehicle == nil then
        exports["soz-monitor"]:Log("WARN", "Vehicle with display name '" .. displayname .. "' is not in the config. Model name: " .. vehicle)
    end
    local vehiclePrice = qbVehicle["price"]

    local plate = GeneratePlate()

    local vehiclestock = MySQL.Sync.fetchAll("SELECT stock FROM concess_storage WHERE model = @model", {
        ["@model"] = vehicle,
    })
    if vehiclestock[1].stock > 0 then
        if pData.Functions.RemoveMoney("money", vehiclePrice, "vehicle-bought-in-showroom") then
            local category = "car"
            local garage
            if concess == "pdm" then
                garage = "airportpublic"
                TriggerClientEvent("hud:client:DrawNotification", src, "Merci pour votre achat! Le véhicule a été envoyé dans le Parking Public Sud")
            elseif concess == "velo" then
                garage = "airportpublic"
                TriggerClientEvent("hud:client:DrawNotification", src, "Merci pour votre achat! Le véhicule a été envoyé dans le Parking Public Sud")
            elseif concess == "air" then
                garage = "airport_air"
                category = "air"
                TriggerClientEvent("hud:client:DrawNotification", src, "Merci pour votre achat! Le véhicule a été envoyé dans le Parking Aérien Public Sud")
            else
                garage = "haanparking"
                TriggerClientEvent("hud:client:DrawNotification", src, "Merci pour votre achat! Le véhicule a été envoyé dans le Parking Public Nord")
            end

            MySQL.Async.insert(
<<<<<<< HEAD
                "INSERT INTO player_vehicles (license, citizenid, vehicle, hash, mods, `condition`, plate, garage, category, state, life_counter, boughttime) VALUES (?, ?, ?, ?, ?, ?, ?, ?, ?, ?, ?, ?)",
=======
                "INSERT INTO player_vehicles (license, citizenid, vehicle, hash, mods, `condition`, plate, garage, state, life_counter, boughttime, parkingtime) VALUES (?, ?, ?, ?, ?, ?, ?, ?, ?, ?, ?, ?)",
>>>>>>> 2c7c326a
                {
                    pData.PlayerData.license,
                    cid,
                    vehicle,
                    GetHashKey(vehicle),
                    "{}",
                    "{}",
                    plate,
                    garage,
                    category,
                    1,
                    3,
                    os.time(),
                    os.time(),
                })
            MySQL.Async.execute("UPDATE concess_storage SET stock = stock - 1 WHERE model = ?", {vehicle})

            TriggerEvent("monitor:server:event", "vehicle_buy", {
                player_source = pData.PlayerData.source,
                buy_type = "player",
            }, {vehicle_id = vehicle, amount = vehiclePrice})
        else
            TriggerClientEvent("hud:client:DrawNotification", src, "Pas assez d'argent", "error")
        end
    else
        TriggerClientEvent("hud:client:DrawNotification", src, "Plus de stock", "error")
    end
end)<|MERGE_RESOLUTION|>--- conflicted
+++ resolved
@@ -64,11 +64,7 @@
             end
 
             MySQL.Async.insert(
-<<<<<<< HEAD
-                "INSERT INTO player_vehicles (license, citizenid, vehicle, hash, mods, `condition`, plate, garage, category, state, life_counter, boughttime) VALUES (?, ?, ?, ?, ?, ?, ?, ?, ?, ?, ?, ?)",
-=======
-                "INSERT INTO player_vehicles (license, citizenid, vehicle, hash, mods, `condition`, plate, garage, state, life_counter, boughttime, parkingtime) VALUES (?, ?, ?, ?, ?, ?, ?, ?, ?, ?, ?, ?)",
->>>>>>> 2c7c326a
+                "INSERT INTO player_vehicles (license, citizenid, vehicle, hash, mods, `condition`, plate, garage, category, state, life_counter, boughttime, parkingtime) VALUES (?, ?, ?, ?, ?, ?, ?, ?, ?, ?, ?, ?, ?)",
                 {
                     pData.PlayerData.license,
                     cid,
