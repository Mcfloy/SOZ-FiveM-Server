local QBCore = exports["qb-core"]:GetCoreObject()

local function GeneratePlate()
    local plate = QBCore.Shared.RandomInt(1) .. QBCore.Shared.RandomStr(2) .. QBCore.Shared.RandomInt(3) .. QBCore.Shared.RandomStr(2)
    local result = MySQL.Sync.fetchScalar("SELECT plate FROM player_vehicles WHERE plate = ?", {plate})
    if result then
        return GeneratePlate()
    else
        return plate:upper()
    end
end

QBCore.Functions.CreateCallback("soz-concess:server:getstock", function(source, cb, RpcCategorie)
    local vehiclestock = MySQL.Sync.fetchAll("SELECT * FROM concess_storage WHERE category = ?", {RpcCategorie})
    if vehiclestock[1] then
        cb(vehiclestock)
    end
end)

RegisterNetEvent("soz-concess:server:buyShowroomVehicle", function(concess, vehicle, displayname)
    local src = source
    local pData = QBCore.Functions.GetPlayer(src)
    local cid = pData.PlayerData.citizenid

    local qbVehicle = QBCore.Shared.Vehicles[displayname]
    if qbVehicle == nil then
        exports["soz-monitor"]:Log("WARN", "Vehicle with display name '" .. displayname .. "' is not in the config. Model name: " .. vehicle)
    end
    local vehiclePrice = qbVehicle["price"]

    local plate = GeneratePlate()

<<<<<<< HEAD
=======
    -- For the new vehicles the depot price is correctly generated to 15% of the original value.
    -- However the present vehicles are not synced, now we don't use this value to pay the depot
    local depotprice = math.ceil(vehiclePrice * (15 / 100))
    if depotprice < 100 then
        depotprice = 100
    end
>>>>>>> 03be80e9
    local vehiclestock = MySQL.Sync.fetchAll("SELECT stock FROM concess_storage WHERE model = @model", {
        ["@model"] = vehicle,
    })
    if vehiclestock[1].stock > 0 then
        if pData.Functions.RemoveMoney("money", vehiclePrice, "vehicle-bought-in-showroom") then
            local garage
            if concess == "pdm" then
                garage = "airportpublic"
                TriggerClientEvent("hud:client:DrawNotification", src, "Merci pour votre achat! Le véhicule a été envoyé dans le Parking Public Sud")
            elseif concess == "velo" then
                garage = "airportpublic"
                TriggerClientEvent("hud:client:DrawNotification", src, "Merci pour votre achat! Le véhicule a été envoyé dans le Parking Public Sud")
            else
                garage = "haanparking"
                TriggerClientEvent("hud:client:DrawNotification", src, "Merci pour votre achat! Le véhicule a été envoyé dans le Parking Public Nord")
            end
            MySQL.Async.insert(
                "INSERT INTO player_vehicles (license, citizenid, vehicle, hash, mods, plate, garage, state, life_counter, boughttime) VALUES (?, ?, ?, ?, ?, ?, ?, ?, ?, ?)",
                {
                    pData.PlayerData.license,
                    cid,
                    vehicle,
                    GetHashKey(vehicle),
                    "{}",
                    plate,
                    garage,
                    1,
                    3,
                    os.time(),
                })
            MySQL.Async.execute("UPDATE concess_storage SET stock = stock - 1 WHERE model = ?", {vehicle})

            TriggerEvent("monitor:server:event", "vehicle_buy", {
                player_source = pData.PlayerData.source,
                buy_type = "player",
            }, {vehicle_id = vehicle, amount = vehiclePrice})
        else
            TriggerClientEvent("hud:client:DrawNotification", src, "Pas assez d'argent", "error")
        end
    else
        TriggerClientEvent("hud:client:DrawNotification", src, "Plus de stock", "error")
    end
end)<|MERGE_RESOLUTION|>--- conflicted
+++ resolved
@@ -30,15 +30,6 @@
 
     local plate = GeneratePlate()
 
-<<<<<<< HEAD
-=======
-    -- For the new vehicles the depot price is correctly generated to 15% of the original value.
-    -- However the present vehicles are not synced, now we don't use this value to pay the depot
-    local depotprice = math.ceil(vehiclePrice * (15 / 100))
-    if depotprice < 100 then
-        depotprice = 100
-    end
->>>>>>> 03be80e9
     local vehiclestock = MySQL.Sync.fetchAll("SELECT stock FROM concess_storage WHERE model = @model", {
         ["@model"] = vehicle,
     })
