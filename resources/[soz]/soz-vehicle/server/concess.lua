--- conflicted
+++ resolved
@@ -21,16 +21,12 @@
     local src = source
     local pData = QBCore.Functions.GetPlayer(src)
     local cid = pData.PlayerData.citizenid
-<<<<<<< HEAD
 
-    local vehiclePrice = QBCore.Shared.Vehicles[vehicle]["price"]
-=======
     local qbVehicle = QBCore.Shared.Vehicles[displayname]
     if qbVehicle == nil then
         exports["soz-monitor"]:Log("WARN", "Vehicle with display name '" .. displayname .. "' is not in the config. Model name: " .. vehicle)
     end
     local vehiclePrice = qbVehicle["price"]
->>>>>>> 1565f761
     local plate = GeneratePlate()
 
     -- For the new vehicles the depot price is correctly generated to 15% of the original value.
