--- conflicted
+++ resolved
@@ -337,7 +337,6 @@
         vehicle = "car", -- car, air, sea
         job = "bennys",
     },
-<<<<<<< HEAD
     ["stonk"] = {
         label = "Stonk Depository",
         blipcoord = vector3(-8.17, -671.17, 31.94),
@@ -347,7 +346,7 @@
         type = "entreprise", -- public, job, gang, depot
         vehicle = "car", -- car, air, sea
         job = "cash-transfer",
-=======
+    },
     ["garbage"] = {
         label = "Rogers",
         blipcoord = vector3(-595.41, -1587.31, 26.75),
@@ -357,7 +356,6 @@
         type = "entreprise", -- public, job, gang, depot
         vehicle = "car", -- car, air, sea
         job = "garbage",
->>>>>>> fd1d4232
     },
     --[[
     ["intairport"] = {
