fx_version "cerulean"
games {
    "gta5",
}
lua54 "yes"

shared_script "config.lua"

<<<<<<< HEAD
client_scripts {"@PolyZone/client.lua", "@PolyZone/BoxZone.lua", "@menuv/menuv.lua", "client/*.lua"}

server_scripts {"@oxmysql/lib/MySQL.lua", "server/*.lua"}

dependencies {"qb-core", "soz-hud", "menuv", "qb-target", "PolyZone"}
=======
client_scripts {
    "@PolyZone/client.lua",
    "@PolyZone/BoxZone.lua",
    "@menuv/menuv.lua",
    "client/*.lua",
}

server_scripts {
    "@oxmysql/lib/MySQL.lua",
    "server/*.lua",
}

dependencies {
    "qb-core",
    "soz-hud",
    "menuv",
    "qb-target",
    "PolyZone",
}
>>>>>>> 79d7fdba
<|MERGE_RESOLUTION|>--- conflicted
+++ resolved
@@ -6,30 +6,8 @@
 
 shared_script "config.lua"
 
-<<<<<<< HEAD
 client_scripts {"@PolyZone/client.lua", "@PolyZone/BoxZone.lua", "@menuv/menuv.lua", "client/*.lua"}
 
 server_scripts {"@oxmysql/lib/MySQL.lua", "server/*.lua"}
 
-dependencies {"qb-core", "soz-hud", "menuv", "qb-target", "PolyZone"}
-=======
-client_scripts {
-    "@PolyZone/client.lua",
-    "@PolyZone/BoxZone.lua",
-    "@menuv/menuv.lua",
-    "client/*.lua",
-}
-
-server_scripts {
-    "@oxmysql/lib/MySQL.lua",
-    "server/*.lua",
-}
-
-dependencies {
-    "qb-core",
-    "soz-hud",
-    "menuv",
-    "qb-target",
-    "PolyZone",
-}
->>>>>>> 79d7fdba
+dependencies {"qb-core", "soz-hud", "menuv", "qb-target", "PolyZone"}