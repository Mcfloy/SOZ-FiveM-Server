--- conflicted
+++ resolved
@@ -288,39 +288,6 @@
 
         zone:onPointInOut(PolyZone.getPlayerPosition, function(isPointInside, point)
             if isPointInside then
-<<<<<<< HEAD
-                exports["qb-target"]:AddTargetModel(station.model, {
-                    options = {
-                        {
-                            type = "client",
-                            icon = "c:fuel/pistolet.png",
-                            label = "Pistolet",
-                            action = function(entity)
-                                local ped = PlayerPedId()
-                                local vehicle = GetPlayersLastVehicle()
-                                TriggerEvent("fuel:client:GetFuelPomp", station.id, zone, ped, entity, vehicle)
-                            end,
-                            canInteract = function(entity)
-                                local ped = PlayerPedId()
-                                if not isFueling then
-                                    if not IsPedInAnyVehicle(ped) then
-                                        local vehicle = GetPlayersLastVehicle()
-                                        local vehicleCoords = GetEntityCoords(vehicle)
-                                        if DoesEntityExist(vehicle) and #(GetEntityCoords(ped) - vehicleCoords) < 2.5 then
-                                            if not DoesEntityExist(GetPedInVehicleSeat(vehicle, -1)) then
-                                                if GetVehicleFuelLevel(vehicle) < 95 then
-                                                    if GetEntityHealth(entity) > 0 then
-                                                        return true
-                                                    else
-                                                        exports["soz-hud"]:DrawNotification("La pompe est explosée", "error")
-                                                        Citizen.Wait(5000)
-                                                    end
-                                                else
-                                                    exports["soz-hud"]:DrawNotification("Le réservoir est plein", "error")
-                                                    Citizen.Wait(5000)
-                                                    return false
-                                                end
-=======
                 TriggerEvent("locations:zone:enter", "fueler_petrol_station", station.id)
 
                 local StationStateJobLimiter = {["oil"] = 0}
@@ -349,7 +316,6 @@
                                         if not DoesEntityExist(GetPedInVehicleSeat(vehicle, -1)) then
                                             if GetVehicleFuelLevel(vehicle) < 95 then
                                                 return true
->>>>>>> cd301e3d
                                             else
                                                 TriggerEvent("hud:client:DrawNotification", "Le réservoir est plein", "error")
                                                 Citizen.Wait(5000)
