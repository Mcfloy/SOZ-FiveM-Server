--- conflicted
+++ resolved
@@ -119,13 +119,12 @@
         minZ = 30.3,
         maxZ = 34.3,
     }),
-<<<<<<< HEAD
     ["stonk"] = BoxZone:Create(vector3(-8.17, -671.17, 31.94), 30, 15, {
         name = "stonk_z",
         heading = 95,
         minZ = 30.94,
         maxZ = 34.94,
-=======
+    }),
     ["lspd"] = BoxZone:Create(vector3(576.68, -11.22, 70.63), 42.4, 42.4, {
         name = "lspd:garage:car",
         heading = 350,
@@ -137,7 +136,6 @@
         heading = 30,
         minZ = 32.76,
         maxZ = 35.76,
->>>>>>> 2fbda4e4
     }),
 }
 
@@ -1083,7 +1081,6 @@
         maxZ = 34.3,
         data = {indexGarage = "bennys"},
     }),
-<<<<<<< HEAD
     ["stonk1"] = BoxZone:Create(vector3(-4.85, -670.38, 31.94), 12, 6,
                                 {
         name = "stonk1",
@@ -1108,7 +1105,6 @@
         maxZ = 34.94,
         data = {indexGarage = "stonk"},
     }),
-=======
     ["lspd1"] = BoxZone:Create(vector3(594.66, 3.26, 70.63), 6.8, 4.0,
                                {
         name = "lspd1",
@@ -1179,7 +1175,6 @@
                                {name = "bcso2", heading = 31, minZ = 32.76, maxZ = 35.76, data = {indexGarage = "bcso"}}),
     ["bcso3"] = BoxZone:Create(vector3(1853.76, 3675.65, 33.75), 6.2, 3.8,
                                {name = "bcso3", heading = 31, minZ = 32.76, maxZ = 35.76, data = {indexGarage = "bcso"}}),
->>>>>>> 2fbda4e4
 }
 
 for indexpriv, prive in pairs(Zonesprives) do
