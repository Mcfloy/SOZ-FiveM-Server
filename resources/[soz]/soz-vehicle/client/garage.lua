local OutsideVehicles = {}

local GarageTypes
AddEventHandler("onClientResourceStart", function(resourceName)
    if (GetCurrentResourceName() == resourceName) then
        GarageTypes = {
            ["public"] = {
                type = "public",
                zones = Zonespublic,
                menu = MenuV:CreateMenu(nil, nil, "menu_garage_public", "soz", "parkingpublic:vehicle:car"),
                submenu = nil,
                excludeVehClass = {14, 15, 16},
                state = 1,
                places = PlacesPublic,
            },
            ["private"] = {
                type = "private",
                zones = Zonesprives,
                menu = MenuV:CreateMenu(nil, nil, "menu_garage_private", "soz", "parkingprive:vehicle:car"),
                submenu = nil,
                excludeVehClass = {14, 15, 16},
                state = 1,
                places = PlacesPrives,
            },
            ["depot"] = {
                type = "depot",
                zones = Zonesfourriere,
                menu = MenuV:CreateMenu(nil, nil, "menu_garage_pound", "soz", "parkingfourriere:vehicle:car"),
                submenu = nil,
                excludeVehClass = {},
                state = 2,
                places = PlacesFourriere,
            },
            ["entreprise"] = {
                type = "entreprise",
                zones = Zonesentreprise,
                menu = MenuV:CreateMenu(nil, nil, "menu_garage_entreprise", "soz", "parkingentreprise:vehicle:car"),
                submenu = nil,
                excludeVehClass = {14, 16},
                state = 3,
                places = PlacesEntreprise,
            },
        }

        GarageTypes.public.submenu = MenuV:InheritMenu(GarageTypes.public.menu, {Title = nil})
        GarageTypes.private.submenu = MenuV:InheritMenu(GarageTypes.private.menu, {Title = nil})
        GarageTypes.depot.submenu = MenuV:InheritMenu(GarageTypes.depot.menu, {Title = nil})
        GarageTypes.entreprise.submenu = MenuV:InheritMenu(GarageTypes.entreprise.menu, {Title = nil})
    end
end)

local function GetGarageType(type_)
    if GarageTypes[type_] and type(GarageTypes[type_]) == "table" then
        return GarageTypes[type_]
    end
    error(string.format("Invalid GarageType: %s", type_))
end

local function EjectAnyPassager(vehicle)
    for i = -1, 5, 1 do
        local seat = GetPedInVehicleSeat(vehicle, i)
        if seat then
            TaskLeaveVehicle(seat, vehicle, 0)
        end
    end
    SetVehicleDoorsLocked(vehicle)
    Wait(100)
    QBCore.Functions.DeleteVehicle(vehicle)
end

-- Functions

local function round(num, numDecimalPlaces)
    return tonumber(string.format("%." .. (numDecimalPlaces or 0) .. "f", num))
end

local function GenerateVehicleList(result, garage, indexgarage, garageType, time)
    if result == nil then
        exports["soz-hud"]:DrawNotification(Lang:t("error.no_vehicles"), "error")
        return
    end

    for _, v in pairs(result) do
        local enginePercent = round(v.engine / 10, 0)
        local bodyPercent = round(v.body / 10, 0)
        local currentFuel = v.fuel
        local vname = GetLabelText(GetDisplayNameFromVehicleModel(v.vehicle))

        local price
        if garageType.type == "private" then
            local timediff = math.floor((time - v.parkingtime) / 3600)
            price = timediff * 100
            if price > 1000 then
                price = 1000
            end
        elseif garageType.type == "depot" then
            price = v.depotprice
        end

<<<<<<< HEAD
        if v.state == garageType.state then
            garageType.submenu:AddButton({
                label = Lang:t(string.format("menu.header.%s", garageType.type), {
                    value = vname,
                    value2 = v.plate,
                    value3 = price,
                }),
                description = Lang:t("menu.text.garage", {
                    value = currentFuel,
                    value2 = enginePercent,
                    value3 = bodyPercent,
                }),
                select = function()
                    garageType.submenu:Close()
                    if garageType.type == "depot" then
                        TriggerServerEvent("qb-garage:server:PayDepotPrice", v, garageType.type, garage, indexgarage)
                    elseif garageType.type == "private" then
                        TriggerEvent("qb-garages:client:TakeOutPrive", v, garageType.type, garage, indexgarage, price)
                    else
                        TriggerEvent("qb-garages:client:takeOutGarage", v, garageType.type, garage, indexgarage)
                    end
                end,
            })
        end
    end
end
=======
        VehiculeParkingPrive:AddButton({
            icon = "◀",
            label = "Retour au menu",
            value = ParkingPriveList,
            select = function()
                VehiculeParkingPrive:Close()
            end,
        })
        QBCore.Functions.TriggerCallback("qb-garage:server:GetGarageVehicles", function(result, time)
            if result == nil then
                exports["soz-hud"]:DrawNotification(Lang:t("error.no_vehicles"), "error")
            else
                for k, v in pairs(result) do
                    local enginePercent = round(v.engine / 10, 0)
                    local bodyPercent = round(v.body / 10, 0)
                    local currentFuel = v.fuel
                    local vname = GetLabelText(GetDisplayNameFromVehicleModel(v.vehicle))
                    local timediff = math.floor((time - v.parkingtime) / 3600)
                    local price = timediff * 20
                    if price > 200 then
                        price = 200
                    end
                    if v.state == 1 then
                        VehiculeParkingPrive:AddButton({
                            label = Lang:t("menu.header.private", {value = vname, value2 = v.plate, value3 = price}),
                            description = Lang:t("menu.text.garage", {
                                value = currentFuel,
                                value2 = enginePercent,
                                value3 = bodyPercent,
                            }),
                            select = function()
                                VehiculeParkingPrive:Close()
                                TriggerEvent("qb-garages:client:TakeOutPrive", v, type, garage, indexgarage, price)
                            end,
                        })
                    end
                end
            end
        end, indexgarage, type, garage.vehicle)
    elseif type == "depot" then
        VehiculeParkingFourriere:ClearItems()
        MenuV:OpenMenu(VehiculeParkingFourriere)

        QBCore.Functions.TriggerCallback("qb-garage:server:GetGarageVehicles", function(result)
            if result == nil then
                exports["soz-hud"]:DrawNotification(Lang:t("error.no_vehicles"), "error")
            else
                for k, v in pairs(result) do
                    local enginePercent = round(v.engine / 10, 0)
                    local bodyPercent = round(v.body / 10, 0)
                    local currentFuel = v.fuel
                    local vname = GetLabelText(GetDisplayNameFromVehicleModel(v.vehicle))

                    VehiculeParkingFourriere:AddButton({
                        label = Lang:t("menu.header.depot", {value = vname, value2 = v.plate, value3 = v.depotprice}),
                        description = Lang:t("menu.text.depot", {
                            value = currentFuel,
                            value2 = enginePercent,
                            value3 = bodyPercent,
                        }),
                        select = function()
                            VehiculeParkingFourriere:Close()
                            TriggerServerEvent("qb-garage:server:PayDepotPrice", v, type, garage, indexgarage)
                        end,
                    })
                end
            end
        end, indexgarage, type, garage.vehicle)
    elseif type == "entreprise" then
        VehiculeParkingEntreprise:ClearItems()
        MenuV:OpenMenu(VehiculeParkingEntreprise)
>>>>>>> 5f84ba20

local function SortirMenu(type_, garage, indexgarage)
    local garageType = GetGarageType(type_)

    garageType.submenu:ClearItems()

    if type_ ~= "depot" then
        garageType.submenu:AddButton({
            icon = "◀",
            label = "Retour au menu",
            value = garageType.menu,
            select = function()
                garageType.submenu:Close()
            end,
        })
    end
    garageType.submenu:Open()

    if type_ == "entreprise" then
        QBCore.Functions.TriggerCallback("qb-garage:server:GetPlayerEntreprise", function(result)
            GenerateVehicleList(result, garage, indexgarage, garageType)
        end, PlayerJob.id)
    else
        QBCore.Functions.TriggerCallback("qb-garage:server:GetGarageVehicles", function(result, time)
            GenerateVehicleList(result, garage, indexgarage, garageType, time)
        end, indexgarage, type_, garage.vehicle)
    end
end

RegisterNetEvent("qb-garages:client:takeOutGarage", function(vehicle, type_, garage, indexgarage)
    local spawn = false

    if type_ == "depot" then
        local VehExists = DoesEntityExist(OutsideVehicles[vehicle.plate])
        if not VehExists then
            spawn = true
        else
            exports["soz-hud"]:DrawNotification(Lang:t("error.not_impound"), "error")
            spawn = false
        end
    else
        spawn = true
    end

    if spawn then
        local garageType = GetGarageType(type_)

        local currentFuel = vehicle.fuel
        local location
        local heading
        local placedispo = 0

        for _, place in pairs(garageType.places) do
            if place.data.indexGarage == indexgarage then
                local vehicles2 = GetGamePool("CVehicle")
                local inside = false
                for _, vehicle2 in ipairs(vehicles2) do
                    if place:isPointInside(GetEntityCoords(vehicle2)) then
                        inside = true
                    end
                end
                if inside == false then
                    placedispo = placedispo + 1
                    location = place:getBoundingBoxCenter()
                    heading = place:getHeading()
                end
            end
        end

        if placedispo == 0 then
            exports["soz-hud"]:DrawNotification("Déjà une voiture sur un des parking", "primary", 4500)

            return
        end

        local canTakeOutVehicle = QBCore.Functions.TriggerRpc("qb-garage:server:CanTakeOutVehicle", vehicle.plate)

        if not canTakeOutVehicle then
            exports["soz-hud"]:DrawNotification("Le véhicule a déjà été sorti.", "error", 4500)

            return
        end

        local newlocation = vec4(location.x, location.y, location.z, heading)

        QBCore.Functions.SpawnVehicle(vehicle.vehicle, function(veh)
            local properties = QBCore.Functions.TriggerRpc("qb-garage:server:GetVehicleProperties", vehicle.plate)
            if vehicle.plate then
                OutsideVehicles[vehicle.plate] = veh
            end
            QBCore.Functions.SetVehicleProperties(veh, properties)
            SetVehicleNumberPlateText(veh, vehicle.plate)
            SetFuel(veh, currentFuel + 0.0)
            TriggerServerEvent("qb-garage:server:updateVehicleState", 0, vehicle.plate, vehicle.garage)
            TriggerServerEvent("qb-garage:server:updateVehicleCitizen", vehicle.plate)
            TriggerEvent("vehiclekeys:client:SetOwner", QBCore.Functions.GetPlate(veh))
            SetVehicleEngineOn(veh, true, true)
        end, newlocation, true)

        exports["soz-hud"]:DrawNotification(Lang:t("success.vehicle_out"), "primary", 4500)
    end
end)

local function IsVehicleInsideParking(veh, type_, indexgarage)
    local zones = (GarageTypes[type_] or {}).zones
    if not zones then
        return
    end

    if zones[indexgarage] then
        return zones[indexgarage]:isPointInside(GetEntityCoords(veh))
    end

    return false
end

local function ParkInGarage(veh, indexgarage, type_, state, plate)
    local bodyDamage = math.ceil(GetVehicleBodyHealth(veh))
    local engineDamage = math.ceil(GetVehicleEngineHealth(veh))
    local totalFuel = GetVehicleFuelLevel(veh)
    local vehProperties = QBCore.Functions.GetVehicleProperties(veh)

    EjectAnyPassager(veh)

    TriggerServerEvent("qb-vehicletuning:server:SaveVehicleProps", vehProperties)
    TriggerServerEvent("qb-garage:server:updateVehicle", state, totalFuel, engineDamage, bodyDamage, plate, indexgarage, type_)
    if plate then
        OutsideVehicles[plate] = nil
    end
    exports["soz-hud"]:DrawNotification(Lang:t("success.vehicle_parked"), "primary", 4500)
end

local function CanVehicleBeParkedInGarage(veh, indexgarage, type_, plate)
    local insideParking = IsVehicleInsideParking(veh, type_, indexgarage)
    if not insideParking then
        exports["soz-hud"]:DrawNotification(Lang:t("error.not_in_parking"), "error", 3500)
        return false
    end

    local owned = QBCore.Functions.TriggerRpc("qb-garage:server:checkOwnership", plate, type_, indexgarage, PlayerGang.name)
    if not owned then
        exports["soz-hud"]:DrawNotification(Lang:t("error.not_owned"), "error", 3500)
        return false
    end

    local vehClass = GetVehicleClass(veh)
    local garageType = GetGarageType(type_)
    if type(garageType.excludeVehClass) == "table" then
        for _, class in ipairs(garageType.excludeVehClass) do
            if class == vehClass then
                exports["soz-hud"]:DrawNotification(Lang:t("error.not_correct_type"), "error", 3500)
                return false
            end
        end
    end

    if type_ == "entreprise" and owned.job == nil then
        exports["soz-hud"]:DrawNotification("Ce n'est pas un véhicule entreprise", "error", 3500)
        return false
    end

    if type_ == "private" then
        local placesstock = QBCore.Functions.TriggerRpc("qb-garage:server:getstock", indexgarage)
        local placesdispo = 38 - placesstock["COUNT(*)"]
        if placesdispo < 1 then
            exports["soz-hud"]:DrawNotification("Le parking est plein", "error", 3500)
            return false
        end
    end

    local state = 1
    if type_ == "entreprise" then
        state = 3
    end
    return state
end

local function GetVehicleInGarage(veh, indexgarage, type_)
    local plate = QBCore.Functions.GetPlate(veh)

    local state = CanVehicleBeParkedInGarage(veh, indexgarage, type_, plate)
    if not state then
        return
    end

    ParkInGarage(veh, indexgarage, type_, state, plate)
end

RegisterNetEvent("qb-garages:client:PutInDepot", function(entity)
    local plate = QBCore.Functions.GetPlate(entity)
    local bodyDamage = math.ceil(GetVehicleBodyHealth(entity))
    local engineDamage = math.ceil(GetVehicleEngineHealth(entity))
    local totalFuel = GetVehicleFuelLevel(entity)
    EjectAnyPassager(entity)
    TriggerServerEvent("qb-garage:server:updateVehicle", 2, totalFuel, engineDamage, bodyDamage, plate, "fourriere", "depot")
    if plate then
        OutsideVehicles[plate] = nil
    end
    exports["soz-hud"]:DrawNotification("Le véhicule a été mis à la fourrière")
end)

AddEventHandler("QBCore:Client:OnPlayerLoaded", function()
    CreateThread(function()
        for garageId, garage in pairs(Garages) do
            if garage.showBlip and garage.type ~= "entreprise" then
                QBCore.Functions.CreateBlip("garage_" .. garageId, {
                    name = garage.blipName,
                    coords = vector3(garage.blipcoord.x, garage.blipcoord.y, garage.blipcoord.z),
                    sprite = garage.blipNumber,
                    color = garage.type == "private" and 5 or 3,
                })
            end
        end
    end)
end)

RegisterNetEvent("qb-garages:client:TakeOutPrive", function(v, type, garage, indexgarage, price)
    if price ~= 0 then
        TriggerServerEvent("qb-garage:server:PayPrivePrice", v, type, garage, indexgarage, price)
    else
        TriggerEvent("qb-garages:client:takeOutGarage", v, type, garage, indexgarage)
    end
end)

local function ParkingPanel(menu, type_, garage, indexgarage)
    local garageType = GetGarageType(type_)

    -- Menu
    if type_ == "private" then
        local placesstock = QBCore.Functions.TriggerRpc("qb-garage:server:getstock", indexgarage)
        local placesdispo = 38 - placesstock["COUNT(*)"]
        menu:AddTitle({label = garage.label .. " | Places libre: " .. placesdispo .. " / 38"})
    else
        menu:AddTitle({label = garage.label})
    end

    -- Ranger véhicule: public, private, entreprise
    if type_ ~= "depot" then
        menu:AddButton({
            label = "Ranger véhicule",
            select = function()
                local curVeh = GetPlayersLastVehicle()
                if garage.vehicle == "car" or not garage.vehicle then
                    garageType.menu:Close()
                    GetVehicleInGarage(curVeh, indexgarage, type_)
                end
            end,
        })
    end

    -- Ranger Remorque: entreprise
    if type_ == "entreprise" then
        menu:AddButton({
            label = "Ranger remorque",
            select = function()
                local vehicle, distance = QBCore.Functions.GetClosestVehicle({
                    x = garage.blipcoord.x,
                    y = garage.blipcoord.y,
                    z = garage.blipcoord.z,
                })

                if distance >= 10.0 then
                    exports["soz-hud"]:DrawNotification(Lang:t("error.not_in_parking"), "error")
                    return
                end

                if garage.vehicle == "car" or not garage.vehicle then
                    local vehClass = GetVehicleClass(vehicle)
                    if vehClass ~= 14 and vehClass ~= 16 then
                        garageType.menu:Close()
                        GetVehicleInGarage(vehicle, indexgarage, type_)
                    else
                        exports["soz-hud"]:DrawNotification(Lang:t("error.not_correct_type"), "error", 3500)
                    end
                end
            end,
        })
    end

    -- Sortir véhicule
    menu:AddButton({
        label = "Sortir véhicule",
        select = function()
            garageType.menu:Close()
            SortirMenu(type_, garage, indexgarage)
        end,
    })
end

local function GenerateMenu(type_, garage, indexgarage)
    local garageType = GetGarageType(type_)
    if not garageType.menu then
        return
    end

    local menu = garageType.menu
    menu:ClearItems()
    if menu.IsOpen then
        menu:Close()
    else
        ParkingPanel(menu, type_, garage, indexgarage)
        menu:Open()
    end
end

RegisterNetEvent("qb-garage:client:Menu", function(type, garage, indexgarage)
    GenerateMenu(type, garage, indexgarage)
end)<|MERGE_RESOLUTION|>--- conflicted
+++ resolved
@@ -89,15 +89,14 @@
         local price
         if garageType.type == "private" then
             local timediff = math.floor((time - v.parkingtime) / 3600)
-            price = timediff * 100
-            if price > 1000 then
-                price = 1000
+            price = timediff * 20
+            if price > 200 then
+                price = 200
             end
         elseif garageType.type == "depot" then
             price = v.depotprice
         end
 
-<<<<<<< HEAD
         if v.state == garageType.state then
             garageType.submenu:AddButton({
                 label = Lang:t(string.format("menu.header.%s", garageType.type), {
@@ -124,79 +123,6 @@
         end
     end
 end
-=======
-        VehiculeParkingPrive:AddButton({
-            icon = "◀",
-            label = "Retour au menu",
-            value = ParkingPriveList,
-            select = function()
-                VehiculeParkingPrive:Close()
-            end,
-        })
-        QBCore.Functions.TriggerCallback("qb-garage:server:GetGarageVehicles", function(result, time)
-            if result == nil then
-                exports["soz-hud"]:DrawNotification(Lang:t("error.no_vehicles"), "error")
-            else
-                for k, v in pairs(result) do
-                    local enginePercent = round(v.engine / 10, 0)
-                    local bodyPercent = round(v.body / 10, 0)
-                    local currentFuel = v.fuel
-                    local vname = GetLabelText(GetDisplayNameFromVehicleModel(v.vehicle))
-                    local timediff = math.floor((time - v.parkingtime) / 3600)
-                    local price = timediff * 20
-                    if price > 200 then
-                        price = 200
-                    end
-                    if v.state == 1 then
-                        VehiculeParkingPrive:AddButton({
-                            label = Lang:t("menu.header.private", {value = vname, value2 = v.plate, value3 = price}),
-                            description = Lang:t("menu.text.garage", {
-                                value = currentFuel,
-                                value2 = enginePercent,
-                                value3 = bodyPercent,
-                            }),
-                            select = function()
-                                VehiculeParkingPrive:Close()
-                                TriggerEvent("qb-garages:client:TakeOutPrive", v, type, garage, indexgarage, price)
-                            end,
-                        })
-                    end
-                end
-            end
-        end, indexgarage, type, garage.vehicle)
-    elseif type == "depot" then
-        VehiculeParkingFourriere:ClearItems()
-        MenuV:OpenMenu(VehiculeParkingFourriere)
-
-        QBCore.Functions.TriggerCallback("qb-garage:server:GetGarageVehicles", function(result)
-            if result == nil then
-                exports["soz-hud"]:DrawNotification(Lang:t("error.no_vehicles"), "error")
-            else
-                for k, v in pairs(result) do
-                    local enginePercent = round(v.engine / 10, 0)
-                    local bodyPercent = round(v.body / 10, 0)
-                    local currentFuel = v.fuel
-                    local vname = GetLabelText(GetDisplayNameFromVehicleModel(v.vehicle))
-
-                    VehiculeParkingFourriere:AddButton({
-                        label = Lang:t("menu.header.depot", {value = vname, value2 = v.plate, value3 = v.depotprice}),
-                        description = Lang:t("menu.text.depot", {
-                            value = currentFuel,
-                            value2 = enginePercent,
-                            value3 = bodyPercent,
-                        }),
-                        select = function()
-                            VehiculeParkingFourriere:Close()
-                            TriggerServerEvent("qb-garage:server:PayDepotPrice", v, type, garage, indexgarage)
-                        end,
-                    })
-                end
-            end
-        end, indexgarage, type, garage.vehicle)
-    elseif type == "entreprise" then
-        VehiculeParkingEntreprise:ClearItems()
-        MenuV:OpenMenu(VehiculeParkingEntreprise)
->>>>>>> 5f84ba20
 
 local function SortirMenu(type_, garage, indexgarage)
     local garageType = GetGarageType(type_)
