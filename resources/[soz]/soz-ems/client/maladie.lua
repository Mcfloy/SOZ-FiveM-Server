--- conflicted
+++ resolved
@@ -58,10 +58,7 @@
 
 CreateThread(function()
     while true do
-<<<<<<< HEAD
-=======
         local Player = QBCore.Functions.GetPlayerData()
->>>>>>> e4924e14
         Wait(1000000)
         Random = math.random(1, 1000)
         if not IsDead and not Player.metadata.godmode then
