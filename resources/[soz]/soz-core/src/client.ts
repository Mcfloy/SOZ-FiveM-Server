import 'reflect-metadata';
import './globals';

import { AdminModule } from './client/admin/admin.module';
import { AnimationModule } from './client/animation/animation.module';
import { BankModule } from './client/bank/bank.module';
import { ItemModule } from './client/item/item.module';
import { BaunModule } from './client/job/baun/baun.module';
import { BennysModule } from './client/job/bennys/bennys.module';
import { FightForStyleModule } from './client/job/ffs/ffs.module';
import { FoodModule } from './client/job/food/food.module';
import { JobModule } from './client/job/job.module';
import { LSMCModule } from './client/job/lsmc/lsmc.module';
import { StonkModule } from './client/job/stonk/stonk.module';
import { NuiModule } from './client/nui/nui.module';
import { PlayerModule } from './client/player/player.module';
import { StreamModule } from './client/stream/stream.module';
import { TargetModule } from './client/target/target.module';
import { WeatherModule } from './client/weather/weather.module';
import { ZEventModule } from './client/zevent/zevent.module';
import { Application } from './core/application';
import { unloadContainer } from './core/container';
import { ProviderClientLoader } from './core/loader/provider.client.loader';

async function bootstrap() {
    const app = await Application.create(
        ProviderClientLoader,
        PlayerModule,
        WeatherModule,
        ItemModule,
        LSMCModule,
        AnimationModule,
        NuiModule,
        FoodModule,
        TargetModule,
        FightForStyleModule,
        BaunModule,
        StreamModule,
        ZEventModule,
        AdminModule,
        BennysModule,
<<<<<<< HEAD
        StonkModule,
        BankModule
=======
        JobModule
>>>>>>> d1c7b717
    );

    await app.stop();
    unloadContainer();
}

bootstrap();<|MERGE_RESOLUTION|>--- conflicted
+++ resolved
@@ -39,12 +39,9 @@
         ZEventModule,
         AdminModule,
         BennysModule,
-<<<<<<< HEAD
         StonkModule,
-        BankModule
-=======
+        BankModule,
         JobModule
->>>>>>> d1c7b717
     );
 
     await app.stop();
