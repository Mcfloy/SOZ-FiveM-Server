local QBCore = exports["qb-core"]:GetCoreObject()

--- Disable player login when server is in rebooting stage
AddEventHandler("playerConnecting", function(name, setKickReason, deferrals)
    deferrals.defer()

    if Config.Server.Closed then
        deferrals.done("Le serveur est en cours de redémarrage, veuillez réessayer plus tard.")
    end

    deferrals.done()
end)

--- Functions
local reboot = function()
    print("[soz-reboot] Le serveur passe en mode reboot !")
    Config.Server.Closed = true

    print("[soz-reboot] Déconnexion des joueurs...")
    for _, Player in pairs(QBCore.Functions.GetQBPlayers()) do
        DropPlayer(Player.PlayerData.source, "Le serveur redémarre...")
    end

    print("[soz-reboot] Sauvegarde des inventaires...")
    exports["soz-inventory"]:saveInventories()

    local parkingtime = os.time()
<<<<<<< HEAD

    print("[soz-reboot] Mise des véhicules dans le void...")
    MySQL.Sync.execute("UPDATE player_vehicles SET state = 4, parkingtime = ? WHERE life_counter = 0", {parkingtime})

    print("[soz-reboot] Mise des véhicules à la fourrière")
    MySQL.Sync.execute("UPDATE player_vehicles SET state = 2, garage = 'fourriere', parkingtime = ?, life_counter = life_counter - 1 WHERE state = 0",
                       {parkingtime})
=======
    print("[soz-reboot] Mise des véhicules à la fourrière")
    MySQL.Sync.execute("UPDATE player_vehicles SET state = 2, garage = 'fourriere', parkingtime = ?, life_counter = life_counter - 1 WHERE state = 0",
                       {parkingtime})

    print("[soz-reboot] Mise des véhicules dans le void...")
    MySQL.Sync.execute("UPDATE player_vehicles SET state = 4, parkingtime = ? WHERE life_counter = 0 AND state != 4", {
        parkingtime,
    })
>>>>>>> 03be80e9

    print("[soz-reboot] Sauvegarde des comptes bancaires...")
    exports["soz-bank"]:saveAccounts()

    print("[soz-reboot] Sauvegarde d'Unexpected Power & Water...")
    exports["soz-upw"]:saveUpw()
end

local thunder = function()
    exports["soz-weather"]:setWeatherUpdate(false)

    GlobalState.weather = "clearing"
    Wait(5 * 60 * 1000)
    GlobalState.weather = "rain"
    Wait(5 * 60 * 1000)
    GlobalState.weather = "thunder"
    Wait(2 * 60 * 1000)
    GlobalState.blackout = true
    Wait(2 * 60 * 1000)
    TriggerClientEvent("InteractSound_CL:PlayOnOne", -1, "system/reboot", 0.05)
    Wait(30 * 1000)
    TriggerClientEvent("InteractSound_CL:PlayOnOne", -1, "system/reboot", 0.05)
    Wait(30 * 1000)

    reboot()
end

--- Commands
RegisterCommand("reboot", reboot, true)

RegisterCommand("thunder", thunder, true)<|MERGE_RESOLUTION|>--- conflicted
+++ resolved
@@ -25,24 +25,12 @@
     exports["soz-inventory"]:saveInventories()
 
     local parkingtime = os.time()
-<<<<<<< HEAD
-
     print("[soz-reboot] Mise des véhicules dans le void...")
     MySQL.Sync.execute("UPDATE player_vehicles SET state = 4, parkingtime = ? WHERE life_counter = 0", {parkingtime})
 
     print("[soz-reboot] Mise des véhicules à la fourrière")
     MySQL.Sync.execute("UPDATE player_vehicles SET state = 2, garage = 'fourriere', parkingtime = ?, life_counter = life_counter - 1 WHERE state = 0",
                        {parkingtime})
-=======
-    print("[soz-reboot] Mise des véhicules à la fourrière")
-    MySQL.Sync.execute("UPDATE player_vehicles SET state = 2, garage = 'fourriere', parkingtime = ?, life_counter = life_counter - 1 WHERE state = 0",
-                       {parkingtime})
-
-    print("[soz-reboot] Mise des véhicules dans le void...")
-    MySQL.Sync.execute("UPDATE player_vehicles SET state = 4, parkingtime = ? WHERE life_counter = 0 AND state != 4", {
-        parkingtime,
-    })
->>>>>>> 03be80e9
 
     print("[soz-reboot] Sauvegarde des comptes bancaires...")
     exports["soz-bank"]:saveAccounts()
