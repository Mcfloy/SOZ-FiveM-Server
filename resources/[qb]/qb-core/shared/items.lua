--- conflicted
+++ resolved
@@ -1990,12 +1990,8 @@
         ['label'] = 'Sac d\'argent',
         ['weight'] = 5000,
         ['type'] = 'item',
-<<<<<<< HEAD
         ['image'] = 'moneybag.png',
         ['unique'] = false,
-=======
-        ['unique'] = true,
->>>>>>> fd1d4232
         ['useable'] = true,
         ['shouldClose'] = true,
         ['combinable'] = nil,
