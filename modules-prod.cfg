# Modules in production

# Default
start mapmanager
start chat
start sessionmanager
start rconlog

# 1. Mysql
start oxmysql
start mysql-migration

# Tooling
start soz-afk
start soz-monitor

# Qbcore
start qb-core
start cui_character
start qb-target
start qb-lockpick

# SOZ
start soz-loadscreen
start chat-theme-soz
start soz-character
start soz-hud
start soz-personal-menu
start soz-inventory
start soz-bank
start soz-map
start soz-core
start soz-vehicle
start soz-animations
start soz-weather
start soz-shops
start soz-phone
start qb-vehiclefailure
start soz-driving-school
start soz-admin
start soz-jobs
start soz-talk
<<<<<<< HEAD
start soz-identity
=======
start soz-ems
>>>>>>> ca906a98

# Mapping
start bob74
start mapping-prod
<|MERGE_RESOLUTION|>--- conflicted
+++ resolved
@@ -40,11 +40,8 @@
 start soz-admin
 start soz-jobs
 start soz-talk
-<<<<<<< HEAD
+start soz-ems
 start soz-identity
-=======
-start soz-ems
->>>>>>> ca906a98
 
 # Mapping
 start bob74
