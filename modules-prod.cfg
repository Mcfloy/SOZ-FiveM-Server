--- conflicted
+++ resolved
@@ -35,12 +35,9 @@
 start soz-weather
 start soz-shops
 start soz-phone
-<<<<<<< HEAD
+start chat-theme-soz
 start soz-admin
 start soz-jobs
-=======
-start chat-theme-soz
->>>>>>> 551c0e39
 
 # Mapping
 start bob74
